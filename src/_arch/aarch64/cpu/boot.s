--- conflicted
+++ resolved
@@ -56,20 +56,7 @@
 	// Set the stack pointer. This ensures that any code in EL2 that needs the stack will work.
 	ADR_REL	x0, __boot_core_stack_end_exclusive
 	mov	sp, x0
-<<<<<<< HEAD
-
-	// Read the CPU's timer counter frequency and store it in ARCH_TIMER_COUNTER_FREQUENCY.
-	// Abort if the frequency read back as 0.
-	ADR_REL	x1, ARCH_TIMER_COUNTER_FREQUENCY // provided by aarch64/time.rs
-	mrs	x2, CNTFRQ_EL0
-	cmp	x2, xzr
-	b.eq	.L_parking_loop
-	str	w2, [x1]
-
 	// Jump to Rust code. x0 holds the function argument provided to _start_rust().
-=======
-	// Jump to Rust code.
->>>>>>> 21540f31
 	b	_start_rust
 
         // This is effectively a panic.
